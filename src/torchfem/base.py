from abc import ABC, abstractmethod
from typing import Literal, Tuple

import torch
from torch import Tensor

from .elements import Element
from .materials import Material
from .sparse import sparse_solve, CachedSolve


class FEM(ABC):
    def __init__(self, nodes: Tensor, elements: Tensor, material: Material, use_cached_solve: bool = False):
        """Initialize a general FEM problem."""

        # Store nodes and elements
        self.nodes = nodes
        self.elements = elements

        # Compute problem size
        self.n_dofs = torch.numel(self.nodes)
        self.n_nod = nodes.shape[0]
        self.n_dim = nodes.shape[1]
        self.n_elem = len(self.elements)

        # Initialize load variables
        self._forces = torch.zeros_like(nodes)
        self._displacements = torch.zeros_like(nodes)
        self._constraints = torch.zeros_like(nodes, dtype=torch.bool)

        # Compute mapping from local to global indices
        idx = (self.n_dim * self.elements).unsqueeze(-1) + torch.arange(self.n_dim)
        self.idx = idx.reshape(self.n_elem, -1).to(torch.int32)

        # Vectorize material
        if material.is_vectorized:
            self.material = material
        else:
            self.material = material.vectorize(self.n_elem)

        # Initialize types
        self.n_stress: int
        self.n_int: int
        self.ext_strain: Tensor
        self.etype: Element
        
        # Cached solve for sparse linear systems
        self.cached_solve = CachedSolve()

    @property
    def forces(self) -> Tensor:
        return self._forces

    @forces.setter
    def forces(self, value: Tensor):
        if not value.shape == self.nodes.shape:
            raise ValueError("Forces must have the same shape as nodes.")
        if not torch.is_floating_point(value):
            raise TypeError("Forces must be a floating-point tensor.")
        self._forces = value.to(self.nodes.device)

    @property
    def displacements(self) -> Tensor:
        return self._displacements

    @displacements.setter
    def displacements(self, value: Tensor):
        if not value.shape == self.nodes.shape:
            raise ValueError("Displacements must have the same shape as nodes.")
        if not torch.is_floating_point(value):
            raise TypeError("Displacements must be a floating-point tensor.")
        self._displacements = value.to(self.nodes.device)

    @property
    def constraints(self) -> Tensor:
        return self._constraints

    @constraints.setter
    def constraints(self, value: Tensor):
        if not value.shape == self.nodes.shape:
            raise ValueError("Constraints must have the same shape as nodes.")
        if value.dtype != torch.bool:
            raise TypeError("Constraints must be a boolean tensor.")
        self._constraints = value.to(self.nodes.device)

    @abstractmethod
    def eval_shape_functions(self, xi: Tensor) -> Tensor:
        raise NotImplementedError

    @abstractmethod
    def compute_k(self, detJ: Tensor, BCB: Tensor) -> Tensor:
        raise NotImplementedError

    @abstractmethod
    def compute_f(self, detJ: Tensor, B: Tensor, S: Tensor):
        raise NotImplementedError

    def compute_B(self) -> Tensor:
        """Null space representing rigid body modes."""
        if self.n_dim == 3:
            B = torch.zeros((self.n_dofs, 6))
            B[0::3, 0] = 1
            B[1::3, 1] = 1
            B[2::3, 2] = 1
            B[1::3, 3] = -self.nodes[:, 2]
            B[2::3, 3] = self.nodes[:, 1]
            B[0::3, 4] = self.nodes[:, 2]
            B[2::3, 4] = -self.nodes[:, 0]
            B[0::3, 5] = -self.nodes[:, 1]
            B[1::3, 5] = self.nodes[:, 0]
        else:
            B = torch.zeros((self.n_dofs, 3))
            B[0::2, 0] = 1
            B[1::2, 1] = 1
            B[1::2, 2] = -self.nodes[:, 0]
            B[0::2, 2] = self.nodes[:, 1]
        return B

    def k0(self) -> Tensor:
        """Compute element stiffness matrix for zero strain."""
        u = torch.zeros_like(self.nodes)
        F = torch.zeros(2, self.n_int, self.n_elem, self.n_stress, self.n_stress)
        F[:, :, :, :, :] = torch.eye(self.n_stress)
        s = torch.zeros(2, self.n_int, self.n_elem, self.n_stress, self.n_stress)
        a = torch.zeros(2, self.n_int, self.n_elem, self.material.n_state)
        du = torch.zeros_like(self.nodes)
        de0 = torch.zeros(self.n_elem, self.n_stress, self.n_stress)
        self.K = torch.empty(0)
        k, _ = self.integrate_material(u, F, s, a, 1, du, de0, False)
        return k

    def integrate_material(
        self,
        u: Tensor,
        F: Tensor,
        stress: Tensor,
        state: Tensor,
        n: int,
        du: Tensor,
        de0: Tensor,
        nlgeom: bool,
    ) -> Tuple[Tensor, Tensor]:
        """Perform numerical integrations for element stiffness matrix."""
        # Compute updated configuration
        u_trial = u[n - 1] + du.view((-1, self.n_dim))

        # Reshape displacement increment
        du = du.view(-1, self.n_dim)[self.elements].reshape(
            self.n_elem, -1, self.n_stress
        )

        # Initialize nodal force and stiffness
        N_nod = self.etype.nodes
        f = torch.zeros(self.n_elem, self.n_dim * N_nod)
        k = torch.zeros((self.n_elem, self.n_dim * N_nod, self.n_dim * N_nod))

        for i, (w, xi) in enumerate(zip(self.etype.iweights(), self.etype.ipoints())):
            # Compute gradient operators
            _, B0, detJ0 = self.eval_shape_functions(xi)
            if nlgeom:
                # Compute updated gradient operators in deformed configuration
                _, B, detJ = self.eval_shape_functions(xi, u_trial)
            else:
                # Use initial gradient operators
                B = B0
                detJ = detJ0

            # Compute displacement gradient increment
            H_inc = torch.einsum("...ij,...jk->...ik", B0, du)

            # Update deformation gradient
            F[n, i] = F[n - 1, i] + H_inc

            # Evaluate material response
            stress[n, i], state[n, i], ddsdde = self.material.step(
                H_inc, F[n - 1, i], stress[n - 1, i], state[n - 1, i], de0
            )

            # Compute element internal forces
            force_contrib = self.compute_f(detJ, B, stress[n, i].clone())
            f += w * force_contrib.reshape(-1, self.n_dim * N_nod)

            # Compute element stiffness matrix
            if self.K.numel() == 0 or not self.material.n_state == 0 or nlgeom:
                # Material stiffness
                BCB = torch.einsum("...ijpq,...qk,...il->...ljkp", ddsdde, B, B)
                BCB = BCB.reshape(-1, self.n_dim * N_nod, self.n_dim * N_nod)
                k += w * self.compute_k(detJ, BCB)
            if nlgeom:
                # Geometric stiffness
                BSB = torch.einsum(
                    "...iq,...qk,...il->...lk", stress[n, i].clone(), B, B
                )
                zeros = torch.zeros_like(BSB)
                kg = torch.stack([BSB] + (self.n_dim - 1) * [zeros], dim=-1)
                kg = kg.reshape(-1, N_nod, self.n_dim * N_nod).unsqueeze(-2)
                zeros = torch.zeros_like(kg)
                kg = torch.stack([kg] + (self.n_dim - 1) * [zeros], dim=-2)
                kg = kg.reshape(-1, self.n_dim * N_nod, self.n_dim * N_nod)
                k += w * self.compute_k(detJ, kg)

        return k, f

    def integrate_field(self, field: Tensor | None = None) -> Tensor:
        """Integrate scalar field over elements."""

        # Default field is ones to integrate volume
        if field is None:
            field = torch.ones(self.n_nod)

        # Integrate
        res = torch.zeros(len(self.elements))
        for w, xi in zip(self.etype.iweights(), self.etype.ipoints()):
            N, B, detJ = self.eval_shape_functions(xi)
            f = field[self.elements, None].squeeze() @ N
            res += w * f * detJ
        return res

    def assemble_stiffness(self, k: Tensor, con: Tensor) -> torch.sparse.Tensor:
        """Assemble global stiffness matrix."""

        # Initialize sparse matrix
        size = (self.n_dofs, self.n_dofs)
        K = torch.empty(size, layout=torch.sparse_coo)

        # Build matrix in chunks to prevent excessive memory usage
        chunks = 4
        for idx, k_chunk in zip(torch.chunk(self.idx, chunks), torch.chunk(k, chunks)):
            # Ravel indices and values
            chunk_size = idx.shape[0]
            col = idx.unsqueeze(1).expand(chunk_size, self.idx.shape[1], -1).ravel()
            row = idx.unsqueeze(-1).expand(chunk_size, -1, self.idx.shape[1]).ravel()
            indices = torch.stack([row, col], dim=0)
            values = k_chunk.ravel()

            # Eliminate and replace constrained dofs
            ci = torch.isin(idx, con)
            mask_col = ci.unsqueeze(1).expand(chunk_size, self.idx.shape[1], -1).ravel()
            mask_row = (
                ci.unsqueeze(-1).expand(chunk_size, -1, self.idx.shape[1]).ravel()
            )
            mask = ~(mask_col | mask_row)
            diag_index = torch.stack((con, con), dim=0)
            diag_value = torch.ones_like(con, dtype=k.dtype)

            # Concatenate
            indices = torch.cat((indices[:, mask], diag_index), dim=1)
            values = torch.cat((values[mask], diag_value), dim=0)

            K += torch.sparse_coo_tensor(indices, values, size=size).coalesce()

        return K.coalesce()

    def assemble_force(self, f: Tensor) -> Tensor:
        """Assemble global force vector."""

        # Initialize force vector
        F = torch.zeros((self.n_dofs))

        # Ravel indices and values
        indices = self.idx.ravel()
        values = f.ravel()

        return F.index_add_(0, indices, values)

    def solve(
        self,
        increments: Tensor = torch.tensor([0.0, 1.0]),
        max_iter: int = 100,
        rtol: float = 1e-8,
        atol: float = 1e-6,
        stol: float = 1e-10,
        verbose: bool = False,
        method: Literal["spsolve", "minres", "cg", "pardiso"] = None,
        device: str = None,
        return_intermediate: bool = False,
        aggregate_integration_points: bool = True,
        use_cached_solve: bool = False,
        nlgeom: bool = False,
    ) -> Tuple[Tensor, Tensor, Tensor, Tensor, Tensor]:
        """Solve the FEM problem with the Newton-Raphson method.
<<<<<<< HEAD
        
        Args:
            increments (Tensor): Load increments.
            max_iter (int): Maximum number of iterations.
            rtol (float): Relative tolerance for convergence.
            atol (float): Absolute tolerance for convergence.
            stol (float): Stopping tolerance for the solver.
            verbose (bool): Print iteration information.
            direct (bool): Use direct solver if True, otherwise use iterative solver.
            device (str): Device to run the computation on.
            return_intermediate (bool): Return intermediate values if True.
            aggregate_integration_points (bool): Aggregate integration points if True.
            nlgeom (bool): Use nonlinear geometry if True.
=======

        Args:
            increments (Tensor): Load increment stepping.
            max_iter (int): Maximum number of iterations during Newton-Raphson.
            rtol (float): Relative tolerance for Newton-Raphson convergence.
            atol (float): Absolute tolerance for Newton-Raphson convergence.
            stol (float): Solver tolerance for iterative methods.
            verbose (bool): Print iteration information.
            method (str): Method for linear solve ('spsolve','minres','cg','pardiso').
            device (str): Device to run the linear solve on.
            return_intermediate (bool): Return intermediate values if True.
            aggregate_integration_points (bool): Aggregate integration points if True.
            nlgeom (bool): Use nonlinear geometry if True.

        Returns:
                Tuple[Tensor, Tensor, Tensor, Tensor, Tensor]: Final displacements,
                internal forces, stress, deformation gradient, and material state.

>>>>>>> 9ef68137
        """
        # Number of increments
        N = len(increments)

        # Null space rigid body modes for AMG preconditioner
        B = self.compute_B()

        # Indexes of constrained and unconstrained degrees of freedom
        con = torch.nonzero(self.constraints.ravel(), as_tuple=False).ravel()

        # Initialize variables to be computed
        u = torch.zeros(N, self.n_nod, self.n_dim)
        f = torch.zeros(N, self.n_nod, self.n_dim)
        stress = torch.zeros(N, self.n_int, self.n_elem, self.n_stress, self.n_stress)
        defgrad = torch.zeros(N, self.n_int, self.n_elem, self.n_stress, self.n_stress)
        defgrad[:, :, :, :, :] = torch.eye(self.n_stress)
        state = torch.zeros(N, self.n_int, self.n_elem, self.material.n_state)

        # Initialize global stiffness matrix
        self.K = torch.empty(0)

        # Initialize displacement increment
        du = torch.zeros_like(self.nodes).ravel()
        
        # Incremental loading
        for n in range(1, N):
            # Increment size
            inc = increments[n] - increments[n - 1]

            # Load increment
            F_ext = increments[n] * self.forces.ravel()
            DU = inc * self.displacements.clone().ravel()
            de0 = inc * self.ext_strain

            # Newton-Raphson iterations
            for i in range(max_iter):
                du[con] = DU[con]

                # Element-wise integration
                k, f_i = self.integrate_material(
                    u, defgrad, stress, state, n, du, de0, nlgeom
                )

                # Assemble global stiffness matrix and internal force vector (if needed)
                if self.K.numel() == 0 or not self.material.n_state == 0 or nlgeom:
                    self.K = self.assemble_stiffness(k, con)
                F_int = self.assemble_force(f_i)

                # Compute residual
                residual = F_int - F_ext
                residual[con] = 0.0
                res_norm = torch.linalg.norm(residual)

                # Save initial residual
                if i == 0:
                    res_norm0 = res_norm

                # Print iteration information
                if verbose:
                    print(f"Increment {n} | Iteration {i+1} | Residual: {res_norm:.5e}")

                # Check convergence
                if res_norm < rtol * res_norm0 or res_norm < atol:
                    break

                # Use cached solve from previous iteration if available
                if i==0 and use_cached_solve:
                    cached_solve = self.cached_solve
                else:
                    cached_solve = CachedSolve()
                    
                # Only update cache on first iteration
                update_cache=i==0
                    
                # Solve for displacement increment
<<<<<<< HEAD
                du -= sparse_solve(self.K, residual, B, stol, device, direct, None, cached_solve, update_cache) 
=======
                du -= sparse_solve(self.K, residual, B, stol, device, method)
>>>>>>> 9ef68137

            if res_norm > rtol * res_norm0 and res_norm > atol:
                raise Exception("Newton-Raphson iteration did not converge.")

            # Update increment
            f[n] = F_int.reshape((-1, self.n_dim))
            u[n] = u[n - 1] + du.reshape((-1, self.n_dim))

        # Aggregate integration points as mean
        if aggregate_integration_points:
            defgrad = defgrad.mean(dim=1)
            stress = stress.mean(dim=1)
            state = state.mean(dim=1)

        # Squeeze outputs
        stress = stress.squeeze()
        defgrad = defgrad.squeeze()

        if return_intermediate:
            # Return all intermediate values
            return u, f, stress, defgrad, state
        else:
            # Return only the final values
            return u[-1], f[-1], stress[-1], defgrad[-1], state[-1]<|MERGE_RESOLUTION|>--- conflicted
+++ resolved
@@ -279,21 +279,6 @@
         nlgeom: bool = False,
     ) -> Tuple[Tensor, Tensor, Tensor, Tensor, Tensor]:
         """Solve the FEM problem with the Newton-Raphson method.
-<<<<<<< HEAD
-        
-        Args:
-            increments (Tensor): Load increments.
-            max_iter (int): Maximum number of iterations.
-            rtol (float): Relative tolerance for convergence.
-            atol (float): Absolute tolerance for convergence.
-            stol (float): Stopping tolerance for the solver.
-            verbose (bool): Print iteration information.
-            direct (bool): Use direct solver if True, otherwise use iterative solver.
-            device (str): Device to run the computation on.
-            return_intermediate (bool): Return intermediate values if True.
-            aggregate_integration_points (bool): Aggregate integration points if True.
-            nlgeom (bool): Use nonlinear geometry if True.
-=======
 
         Args:
             increments (Tensor): Load increment stepping.
@@ -312,7 +297,6 @@
                 Tuple[Tensor, Tensor, Tensor, Tensor, Tensor]: Final displacements,
                 internal forces, stress, deformation gradient, and material state.
 
->>>>>>> 9ef68137
         """
         # Number of increments
         N = len(increments)
@@ -388,11 +372,7 @@
                 update_cache=i==0
                     
                 # Solve for displacement increment
-<<<<<<< HEAD
-                du -= sparse_solve(self.K, residual, B, stol, device, direct, None, cached_solve, update_cache) 
-=======
-                du -= sparse_solve(self.K, residual, B, stol, device, method)
->>>>>>> 9ef68137
+                du -= sparse_solve(self.K, residual, B, stol, device, method, None, cached_solve, update_cache) 
 
             if res_norm > rtol * res_norm0 and res_norm > atol:
                 raise Exception("Newton-Raphson iteration did not converge.")
